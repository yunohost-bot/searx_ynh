--- conflicted
+++ resolved
@@ -15,17 +15,10 @@
 tmp_swap_file=/tmp/searx_swapfile
 if [ $(sudo swapon -s | wc -l) = 1 ];
 then
-<<<<<<< HEAD
-    sudo dd if=/dev/zero of=$tmp_swap_file bs=1M count=1024
+    sudo dd if=/dev/zero of=$tmp_swap_file bs=1M count=256
     sudo chmod 600 $tmp_swap_file
     sudo mkswap $tmp_swap_file
     sudo swapon $tmp_swap_file
-=======
-    sudo dd if=/dev/zero of=/tmp/myswapfile bs=1M count=256
-    sudo chmod 600 /tmp/myswapfile
-    sudo mkswap /tmp/myswapfile
-    sudo swapon /tmp/myswapfile
->>>>>>> 26f9c760
 fi
 
 final_path=/opt/yunohost/searx
