--- conflicted
+++ resolved
@@ -32,20 +32,8 @@
 
 ![Capture d’écran de Searx](./doc/screenshots/Screenshot.png)
 
-<<<<<<< HEAD
-## Avertissements / informations importantes
-
-As of 2023-09-07, SearX is now unmaintained upstream (cf. [commit](https://github.com/searx/searx/commit/276ffd3f01cdd823f75676c51231fad4040059d3)). 
-Installation is discouraged.
-
-SearXNG is a potential alternative, already packaged for YunoHost.
-
 ## :red_circle: Fonctions indésirables
 
-=======
-## :red_circle: Fonctions indésirables
-
->>>>>>> 95352949
 - **Upstream not maintained**: This software is not maintained anymore. Expect it to break down over time, be exposed to unfixed security breaches, etc.
 
 ## Documentations et ressources
